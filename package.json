--- conflicted
+++ resolved
@@ -51,16 +51,10 @@
     "node14/"
   ],
   "scripts": {
-<<<<<<< HEAD
     "lint": "prettier --check .",
     "lint-fix": "prettier --write .",
-    "clean": "rimraf dist && rimraf tsconfig.schema.json && rimraf tsconfig.schemastore-schema.json && rimraf tests/ts-node-packed.tgz",
-=======
-    "lint": "tslint \"src/**/*.ts\" --project tsconfig.json",
-    "lint-fix": "tslint \"src/**/*.ts\" --project tsconfig.json --fix",
     "clean": "rimraf dist tsconfig.schema.json tsconfig.schemastore-schema.json tsconfig.tsbuildinfo tests/ts-node-packed.tgz",
     "rebuild": "npm run clean && npm run build",
->>>>>>> 0274f814
     "build": "npm run build-nopack && npm run build-pack",
     "build-nopack": "npm run build-tsc && npm run build-configSchema",
     "build-tsc": "tsc",
@@ -136,16 +130,9 @@
     "react": "^16.14.0",
     "rimraf": "^3.0.0",
     "semver": "^7.1.3",
-<<<<<<< HEAD
-    "typedoc": "^0.20.20",
-    "typescript": "4.1.2",
-=======
     "throat": "^6.0.1",
-    "tslint": "^6.1.0",
-    "tslint-config-standard": "^9.0.0",
     "typedoc": "^0.20.28",
     "typescript": "4.2.2",
->>>>>>> 0274f814
     "typescript-json-schema": "^0.42.0",
     "util.promisify": "^1.0.1"
   },
