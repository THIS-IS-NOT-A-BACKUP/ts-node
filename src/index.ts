import { relative, basename, extname, resolve, dirname, join } from 'path'
import sourceMapSupport = require('source-map-support')
import * as ynModule from 'yn'
import { BaseError } from 'make-error'
import * as util from 'util'
import { fileURLToPath } from 'url'
import type * as _ts from 'typescript'
import { Module, createRequire as nodeCreateRequire, createRequireFromPath as nodeCreateRequireFromPath } from 'module'
import type _createRequire from 'create-require'
<<<<<<< HEAD
import { getDefaultTsconfigJsonForNodeVersion } from './tsconfigs'
// tslint:disable-next-line:deprecation
export const createRequire = nodeCreateRequire ?? nodeCreateRequireFromPath ?? require('create-require') as typeof _createRequire
=======

/** @internal */
export const createRequire = nodeCreateRequire ?? nodeCreateRequireFromPath ?? require('create-require') as typeof _createRequire // tslint:disable-line:deprecation
>>>>>>> 4e04302e

export { createRepl, CreateReplOptions, ReplService } from './repl'

/**
 * Does this version of node obey the package.json "type" field
 * and throw ERR_REQUIRE_ESM when attempting to require() an ESM modules.
 */
const engineSupportsPackageTypeField = parseInt(process.versions.node.split('.')[0], 10) >= 12

/**
 * Assert that script can be loaded as CommonJS when we attempt to require it.
 * If it should be loaded as ESM, throw ERR_REQUIRE_ESM like node does.
 *
 * Loaded conditionally so we don't need to support older node versions
 */
const assertScriptCanLoadAsCJS: (filename: string) => void =
  engineSupportsPackageTypeField
  ? require('../dist-raw/node-cjs-loader-utils').assertScriptCanLoadAsCJSImpl
  : () => {/* noop */}

/**
 * Registered `ts-node` instance information.
 */
export const REGISTER_INSTANCE = Symbol.for('ts-node.register.instance')

/**
 * Expose `REGISTER_INSTANCE` information on node.js `process`.
 */
declare global {
  namespace NodeJS {
    interface Process {
      [REGISTER_INSTANCE]?: Service
    }
  }
}

/** @internal */
export const env = process.env as ProcessEnv
/**
 * Declare all env vars, to aid discoverability.
 * If an env var affects ts-node's behavior, it should not be buried somewhere in our codebase.
 * @internal
 */
export interface ProcessEnv {
  TS_NODE_DEBUG?: string
  TS_NODE_CWD?: string
  /** @deprecated */
  TS_NODE_DIR?: string
  TS_NODE_EMIT?: string
  /** @deprecated */
  TS_NODE_SCOPE?: string
  TS_NODE_FILES?: string
  TS_NODE_PRETTY?: string
  TS_NODE_COMPILER?: string
  TS_NODE_COMPILER_OPTIONS?: string
  TS_NODE_IGNORE?: string
  TS_NODE_PROJECT?: string
  TS_NODE_SKIP_PROJECT?: string
  TS_NODE_SKIP_IGNORE?: string
  TS_NODE_PREFER_TS_EXTS?: string
  TS_NODE_IGNORE_DIAGNOSTICS?: string
  TS_NODE_TRANSPILE_ONLY?: string
  TS_NODE_TYPE_CHECK?: string
  TS_NODE_COMPILER_HOST?: string
  TS_NODE_LOG_ERROR?: string
  TS_NODE_HISTORY?: string

  NODE_NO_READLINE?: string
}

/**
 * @internal
 */
export const INSPECT_CUSTOM = util.inspect.custom || 'inspect'

/**
 * Wrapper around yn module that returns `undefined` instead of `null`.
 * This is implemented by yn v4, but we're staying on v3 to avoid v4's node 10 requirement.
 */
function yn (value: string | undefined) {
  return ynModule(value) ?? undefined
}

/**
 * Debugging `ts-node`.
 */
const shouldDebug = yn(env.TS_NODE_DEBUG)
/** @internal */
export const debug = shouldDebug ?
  (...args: any) => console.log(`[ts-node ${new Date().toISOString()}]`, ...args)
  : () => undefined
const debugFn = shouldDebug ?
  <T, U>(key: string, fn: (arg: T) => U) => {
    let i = 0
    return (x: T) => {
      debug(key, x, ++i)
      return fn(x)
    }
  } :
  <T, U>(_: string, fn: (arg: T) => U) => fn

/**
 * Common TypeScript interfaces between versions.
 */
export interface TSCommon {
  version: typeof _ts.version
  sys: typeof _ts.sys
  ScriptSnapshot: typeof _ts.ScriptSnapshot
  displayPartsToString: typeof _ts.displayPartsToString
  createLanguageService: typeof _ts.createLanguageService
  getDefaultLibFilePath: typeof _ts.getDefaultLibFilePath
  getPreEmitDiagnostics: typeof _ts.getPreEmitDiagnostics
  flattenDiagnosticMessageText: typeof _ts.flattenDiagnosticMessageText
  transpileModule: typeof _ts.transpileModule
  ModuleKind: typeof _ts.ModuleKind
  ScriptTarget: typeof _ts.ScriptTarget
  findConfigFile: typeof _ts.findConfigFile
  readConfigFile: typeof _ts.readConfigFile
  parseJsonConfigFileContent: typeof _ts.parseJsonConfigFileContent
  formatDiagnostics: typeof _ts.formatDiagnostics
  formatDiagnosticsWithColorAndContext: typeof _ts.formatDiagnosticsWithColorAndContext
  libs?: string[]
}

/**
 * Compiler APIs we use that are marked internal and not included in TypeScript's public API declarations
 * @internal
 */
export interface TSInternal {
  // https://github.com/microsoft/TypeScript/blob/4a34294908bed6701dcba2456ca7ac5eafe0ddff/src/compiler/core.ts#L1906-L1909
  createGetCanonicalFileName (useCaseSensitiveFileNames: boolean): TSInternal.GetCanonicalFileName
  // https://github.com/microsoft/TypeScript/blob/c117c266e09c80e8a06b24a6e94b9d018f5fae6b/src/compiler/commandLineParser.ts#L2054
  convertToTSConfig (configParseResult: _ts.ParsedCommandLine, configFileName: string, host: TSInternal.ConvertToTSConfigHost): any
}
/** @internal */
export namespace TSInternal {
  // https://github.com/microsoft/TypeScript/blob/4a34294908bed6701dcba2456ca7ac5eafe0ddff/src/compiler/core.ts#L1906
  export type GetCanonicalFileName = (fileName: string) => string
  // https://github.com/microsoft/TypeScript/blob/c117c266e09c80e8a06b24a6e94b9d018f5fae6b/src/compiler/commandLineParser.ts#L2041
  export interface ConvertToTSConfigHost {
    getCurrentDirectory (): string
    useCaseSensitiveFileNames: boolean
  }
}

/**
 * Export the current version.
 */
export const VERSION = require('../package.json').version

/**
 * Options for creating a new TypeScript compiler instance.
 */
export interface CreateOptions {
  /**
   * Behave as if invoked within this working directory.  Roughly equivalent to `cd $dir && ts-node ...`
   *
   * @default process.cwd()
   */
  cwd?: string
  /**
   * Legacy alias for `cwd`
   *
   * @deprecated use `projectSearchDir` or `cwd`
   */
  dir?: string
  /**
   * Emit output files into `.ts-node` directory.
   *
   * @default false
   */
  emit?: boolean
  /**
   * Scope compiler to files within `scopeDir`.
   *
   * @default false
   */
  scope?: boolean
  /**
   * @default First of: `tsconfig.json` "rootDir" if specified, directory containing `tsconfig.json`, or cwd if no `tsconfig.json` is loaded.
   */
  scopeDir?: string
  /**
   * Use pretty diagnostic formatter.
   *
   * @default false
   */
  pretty?: boolean
  /**
   * Use TypeScript's faster `transpileModule`.
   *
   * @default false
   */
  transpileOnly?: boolean
  /**
   * **DEPRECATED** Specify type-check is enabled (e.g. `transpileOnly == false`).
   *
   * @default true
   */
  typeCheck?: boolean
  /**
   * Use TypeScript's compiler host API instead of the language service API.
   *
   * @default false
   */
  compilerHost?: boolean
  /**
   * Logs TypeScript errors to stderr instead of throwing exceptions.
   *
   * @default false
   */
  logError?: boolean
  /**
   * Load "files" and "include" from `tsconfig.json` on startup.
   *
   * Default is to override `tsconfig.json` "files" and "include" to only include the entrypoint script.
   *
   * @default false
   */
  files?: boolean
  /**
   * Specify a custom TypeScript compiler.
   *
   * @default "typescript"
   */
  compiler?: string
  /**
   * Paths which should not be compiled.
   *
   * Each string in the array is converted to a regular expression via `new RegExp()` and tested against source paths prior to compilation.
   *
   * Source paths are normalized to posix-style separators, relative to the directory containing `tsconfig.json` or to cwd if no `tsconfig.json` is loaded.
   *
   * Default is to ignore all node_modules subdirectories.
   *
   * @default ["(?:^|/)node_modules/"]
   */
  ignore?: string[]
  /**
   * Path to TypeScript config file or directory containing a `tsconfig.json`.
   * Similar to the `tsc --project` flag: https://www.typescriptlang.org/docs/handbook/compiler-options.html
   */
  project?: string
  /**
   * Search for TypeScript config file (`tsconfig.json`) in this or parent directories.
   */
  projectSearchDir?: string
  /**
   * Skip project config resolution and loading.
   *
   * @default false
   */
  skipProject?: boolean
  /**
   * Skip loading a default @tsconfig/* that matches the version of nodejs
   * TODO needs a better name
   *
   * @default false
   */
  skipDefaultCompilerOptions?: boolean
  /**
   * Skip ignore check, so that compilation will be attempted for all files with matching extensions.
   *
   * @default false
   */
  skipIgnore?: boolean
  /**
   * JSON object to merge with TypeScript `compilerOptions`.
   *
   * @allOf [{"$ref": "https://schemastore.azurewebsites.net/schemas/json/tsconfig.json#definitions/compilerOptionsDefinition/properties/compilerOptions"}]
   */
  compilerOptions?: object
  /**
   * Ignore TypeScript warnings by diagnostic code.
   */
  ignoreDiagnostics?: Array<number | string>
  /**
   * Modules to require, like node's `--require` flag.
   *
   * If specified in `tsconfig.json`, the modules will be resolved relative to the `tsconfig.json` file.
   *
   * If specified programmatically, each input string should be pre-resolved to an absolute path for
   * best results.
   */
  require?: Array<string>
  readFile?: (path: string) => string | undefined
  fileExists?: (path: string) => boolean
  transformers?: _ts.CustomTransformers | ((p: _ts.Program) => _ts.CustomTransformers)
  /**
   * True if require() hooks should interop with experimental ESM loader.
   * Enabled explicitly via a flag since it is a breaking change.
   * @internal
   */
  experimentalEsmLoader?: boolean
}

/**
 * Options for registering a TypeScript compiler instance globally.
 */
export interface RegisterOptions extends CreateOptions {
  /**
   * Re-order file extensions so that TypeScript imports are preferred.
   *
   * For example, when both `index.js` and `index.ts` exist, enabling this option causes `require('./index')` to resolve to `index.ts` instead of `index.js`
   *
   * @default false
   */
  preferTsExts?: boolean
}

/**
 * Must be an interface to support `typescript-json-schema`.
 */
export interface TsConfigOptions extends Omit<RegisterOptions,
  | 'transformers'
  | 'readFile'
  | 'fileExists'
  | 'skipProject'
  | 'project'
  | 'dir'
  | 'cwd'
  | 'projectSearchDir'
  | 'scope'
  | 'scopeDir'
  | 'experimentalEsmLoader'
  | 'skipDefaultCompilerOptions'
  > {}

/**
 * Like `Object.assign`, but ignores `undefined` properties.
 */
function assign<T extends object> (initialValue: T, ...sources: Array<T>): T {
  for (const source of sources) {
    for (const key of Object.keys(source)) {
      const value = (source as any)[key]
      if (value !== undefined) (initialValue as any)[key] = value
    }
  }
  return initialValue
}

/**
 * Information retrieved from type info check.
 */
export interface TypeInfo {
  name: string
  comment: string
}

/**
 * Default register options, including values specified via environment
 * variables.
 * @internal
 */
export const DEFAULTS: RegisterOptions = {
  cwd: env.TS_NODE_CWD ?? env.TS_NODE_DIR, // tslint:disable-line:deprecation
  emit: yn(env.TS_NODE_EMIT),
  scope: yn(env.TS_NODE_SCOPE), // tslint:disable-line:deprecation
  files: yn(env.TS_NODE_FILES),
  pretty: yn(env.TS_NODE_PRETTY),
  compiler: env.TS_NODE_COMPILER,
  compilerOptions: parse(env.TS_NODE_COMPILER_OPTIONS),
  ignore: split(env.TS_NODE_IGNORE),
  project: env.TS_NODE_PROJECT,
  skipProject: yn(env.TS_NODE_SKIP_PROJECT),
  skipIgnore: yn(env.TS_NODE_SKIP_IGNORE),
  preferTsExts: yn(env.TS_NODE_PREFER_TS_EXTS),
  ignoreDiagnostics: split(env.TS_NODE_IGNORE_DIAGNOSTICS),
  transpileOnly: yn(env.TS_NODE_TRANSPILE_ONLY),
  typeCheck: yn(env.TS_NODE_TYPE_CHECK),
  compilerHost: yn(env.TS_NODE_COMPILER_HOST),
  logError: yn(env.TS_NODE_LOG_ERROR),
  experimentalEsmLoader: false,
  skipDefaultCompilerOptions: false
}

/**
 * TypeScript compiler option values required by `ts-node` which cannot be overridden.
 */
const TS_NODE_COMPILER_OPTIONS = {
  sourceMap: true,
  inlineSourceMap: false,
  inlineSources: true,
  declaration: false,
  noEmit: false,
  outDir: '.ts-node'
}

/**
 * Split a string array of values.
 * @internal
 */
export function split (value: string | undefined) {
  return typeof value === 'string' ? value.split(/ *, */g) : undefined
}

/**
 * Parse a string as JSON.
 * @internal
 */
export function parse (value: string | undefined): object | undefined {
  return typeof value === 'string' ? JSON.parse(value) : undefined
}

/**
 * Replace backslashes with forward slashes.
 * @internal
 */
export function normalizeSlashes (value: string): string {
  return value.replace(/\\/g, '/')
}

/**
 * TypeScript diagnostics error.
 */
export class TSError extends BaseError {
  name = 'TSError'

  constructor (public diagnosticText: string, public diagnosticCodes: number[]) {
    super(`⨯ Unable to compile TypeScript:\n${diagnosticText}`)
  }

  /**
   * @internal
   */
  [INSPECT_CUSTOM] () {
    return this.diagnosticText
  }
}

/**
 * Primary ts-node service, which wraps the TypeScript API and can compile TypeScript to JavaScript
 */
export interface Service {
  ts: TSCommon
  config: _ts.ParsedCommandLine
  options: RegisterOptions
  enabled (enabled?: boolean): boolean
  ignored (fileName: string): boolean
  compile (code: string, fileName: string, lineOffset?: number): string
  getTypeInfo (code: string, fileName: string, position: number): TypeInfo
  /** @internal */
  configFilePath: string | undefined
}

/**
 * Re-export of `Service` interface for backwards-compatibility
 * @deprecated use `Service` instead
 * @see {Service}
 */
export type Register = Service

/**
 * Cached fs operation wrapper.
 */
function cachedLookup<T> (fn: (arg: string) => T): (arg: string) => T {
  const cache = new Map<string, T>()

  return (arg: string): T => {
    if (!cache.has(arg)) {
      cache.set(arg, fn(arg))
    }

    return cache.get(arg)!
  }
}

/** @internal */
export function getExtensions (config: _ts.ParsedCommandLine) {
  const tsExtensions = ['.ts']
  const jsExtensions = []

  // Enable additional extensions when JSX or `allowJs` is enabled.
  if (config.options.jsx) tsExtensions.push('.tsx')
  if (config.options.allowJs) jsExtensions.push('.js')
  if (config.options.jsx && config.options.allowJs) jsExtensions.push('.jsx')
  return { tsExtensions, jsExtensions }
}

/**
 * Register TypeScript compiler instance onto node.js
 */
export function register (opts: RegisterOptions = {}): Service {
  const originalJsHandler = require.extensions['.js'] // tslint:disable-line
  const service = create(opts)
  const { tsExtensions, jsExtensions } = getExtensions(service.config)
  const extensions = [...tsExtensions, ...jsExtensions]

  // Expose registered instance globally.
  process[REGISTER_INSTANCE] = service

  // Register the extensions.
  registerExtensions(service.options.preferTsExts, extensions, service, originalJsHandler)

  // Require specified modules before start-up.
  ;(Module as any)._preloadModules(service.options.require)

  return service
}

/**
 * Create TypeScript compiler instance.
 */
export function create (rawOptions: CreateOptions = {}): Service {
  const cwd = resolve(rawOptions.cwd ?? rawOptions.dir ?? DEFAULTS.cwd ?? process.cwd()) // tslint:disable-line:deprecation
  const compilerName = rawOptions.compiler ?? DEFAULTS.compiler

  /**
   * Load the typescript compiler. It is required to load the tsconfig but might
   * be changed by the tsconfig, so we have to do this twice.
   */
  function loadCompiler (name: string | undefined, relativeToPath: string) {
    const compiler = require.resolve(name || 'typescript', { paths: [relativeToPath, __dirname] })
    const ts: typeof _ts = require(compiler)
    return { compiler, ts }
  }

  // Compute minimum options to read the config file.
  let { compiler, ts } = loadCompiler(compilerName, rawOptions.projectSearchDir ?? rawOptions.project ?? cwd)

  // Read config file and merge new options between env and CLI options.
  const { configFilePath, config, tsNodeOptionsFromTsconfig } = readConfig(cwd, ts, rawOptions)
  const options = assign<RegisterOptions>({}, DEFAULTS, tsNodeOptionsFromTsconfig || {}, rawOptions)
  options.require = [
    ...tsNodeOptionsFromTsconfig.require || [],
    ...rawOptions.require || []
  ]

  // Re-load the compiler in case it has changed.
  // Compiler is loaded relative to tsconfig.json, so tsconfig discovery may cause us to load a
  // different compiler than we did above, even if the name has not changed.
  if (configFilePath) {
    ({ compiler, ts } = loadCompiler(options.compiler, configFilePath))
  }

  const readFile = options.readFile || ts.sys.readFile
  const fileExists = options.fileExists || ts.sys.fileExists
  // typeCheck can override transpileOnly, useful for CLI flag to override config file
  const transpileOnly = options.transpileOnly === true && options.typeCheck !== true
  const transformers = options.transformers || undefined
  const ignoreDiagnostics = [
    6059, // "'rootDir' is expected to contain all source files."
    18002, // "The 'files' list in config file is empty."
    18003, // "No inputs were found in config file."
    ...(options.ignoreDiagnostics || [])
  ].map(Number)

  const configDiagnosticList = filterDiagnostics(config.errors, ignoreDiagnostics)
  const outputCache = new Map<string, {
    content: string
  }>()

  const configFileDirname = configFilePath ? dirname(configFilePath) : null
  const scopeDir = options.scopeDir ?? config.options.rootDir ?? configFileDirname ?? cwd
  const ignoreBaseDir = configFileDirname ?? cwd
  const isScoped = options.scope ? (fileName: string) => relative(scopeDir, fileName).charAt(0) !== '.' : () => true
  const shouldIgnore = createIgnore(ignoreBaseDir, options.skipIgnore ? [] : (
    options.ignore || ['(?:^|/)node_modules/']
  ).map(str => new RegExp(str)))

  const diagnosticHost: _ts.FormatDiagnosticsHost = {
    getNewLine: () => ts.sys.newLine,
    getCurrentDirectory: () => cwd,
    getCanonicalFileName: ts.sys.useCaseSensitiveFileNames ? x => x : x => x.toLowerCase()
  }

  // Install source map support and read from memory cache.
  sourceMapSupport.install({
    environment: 'node',
    retrieveFile (pathOrUrl: string) {
      let path = pathOrUrl
      // If it's a file URL, convert to local path
      // Note: fileURLToPath does not exist on early node v10
      // I could not find a way to handle non-URLs except to swallow an error
      if (options.experimentalEsmLoader && path.startsWith('file://')) {
        try {
          path = fileURLToPath(path)
        } catch (e) {/* swallow error */}
      }
      path = normalizeSlashes(path)
      return outputCache.get(path)?.content || ''
    }
  })

  const formatDiagnostics = process.stdout.isTTY || options.pretty
    ? (ts.formatDiagnosticsWithColorAndContext || ts.formatDiagnostics)
    : ts.formatDiagnostics

  function createTSError (diagnostics: ReadonlyArray<_ts.Diagnostic>) {
    const diagnosticText = formatDiagnostics(diagnostics, diagnosticHost)
    const diagnosticCodes = diagnostics.map(x => x.code)
    return new TSError(diagnosticText, diagnosticCodes)
  }

  function reportTSError (configDiagnosticList: _ts.Diagnostic[]) {
    const error = createTSError(configDiagnosticList)
    if (options.logError) {
      // Print error in red color and continue execution.
      console.error('\x1b[31m%s\x1b[0m', error)
    } else {
      // Throw error and exit the script.
      throw error
    }
  }

  // Render the configuration errors.
  if (configDiagnosticList.length) reportTSError(configDiagnosticList)

  /**
   * Get the extension for a transpiled file.
   */
  const getExtension = config.options.jsx === ts.JsxEmit.Preserve ?
    ((path: string) => /\.[tj]sx$/.test(path) ? '.jsx' : '.js') :
    ((_: string) => '.js')

  /**
   * Create the basic required function using transpile mode.
   */
  let getOutput: (code: string, fileName: string) => SourceOutput
  let getTypeInfo: (_code: string, _fileName: string, _position: number) => TypeInfo

  const getCanonicalFileName = (ts as unknown as TSInternal).createGetCanonicalFileName(ts.sys.useCaseSensitiveFileNames)

  // In a factory because these are shared across both CompilerHost and LanguageService codepaths
  function createResolverFunctions (serviceHost: _ts.ModuleResolutionHost) {
    const moduleResolutionCache = ts.createModuleResolutionCache(cwd, getCanonicalFileName, config.options)
    const knownInternalFilenames = new Set<string>()
    /** "Buckets" (module directories) whose contents should be marked "internal" */
    const internalBuckets = new Set<string>()

    // Get bucket for a source filename.  Bucket is the containing `./node_modules/*/` directory
    // For '/project/node_modules/foo/node_modules/bar/lib/index.js' bucket is '/project/node_modules/foo/node_modules/bar/'
    // For '/project/node_modules/foo/node_modules/@scope/bar/lib/index.js' bucket is '/project/node_modules/foo/node_modules/@scope/bar/'
    const moduleBucketRe = /.*\/node_modules\/(?:@[^\/]+\/)?[^\/]+\//
    function getModuleBucket (filename: string) {
      const find = moduleBucketRe.exec(filename)
      if (find) return find[0]
      return ''
    }

    // Mark that this file and all siblings in its bucket should be "internal"
    function markBucketOfFilenameInternal (filename: string) {
      internalBuckets.add(getModuleBucket(filename))
    }

    function isFileInInternalBucket (filename: string) {
      return internalBuckets.has(getModuleBucket(filename))
    }

    function isFileKnownToBeInternal (filename: string) {
      return knownInternalFilenames.has(filename)
    }

    /**
     * If we need to emit JS for a file, force TS to consider it non-external
     */
    const fixupResolvedModule = (resolvedModule: _ts.ResolvedModule | _ts.ResolvedTypeReferenceDirective) => {
      const { resolvedFileName } = resolvedModule
      if (resolvedFileName === undefined) return
      // .ts is always switched to internal
      // .js is switched on-demand
      if (
        resolvedModule.isExternalLibraryImport && (
          (resolvedFileName.endsWith('.ts') && !resolvedFileName.endsWith('.d.ts')) ||
          isFileKnownToBeInternal(resolvedFileName) ||
          isFileInInternalBucket(resolvedFileName)
        )
      ) {
        resolvedModule.isExternalLibraryImport = false
      }
      if (!resolvedModule.isExternalLibraryImport) {
        knownInternalFilenames.add(resolvedFileName)
      }
    }
    /*
     * NOTE:
     * Older ts versions do not pass `redirectedReference` nor `options`.
     * We must pass `redirectedReference` to newer ts versions, but cannot rely on `options`, hence the weird argument name
     */
    const resolveModuleNames: _ts.LanguageServiceHost['resolveModuleNames'] = (moduleNames: string[], containingFile: string, reusedNames: string[] | undefined, redirectedReference: _ts.ResolvedProjectReference | undefined, optionsOnlyWithNewerTsVersions: _ts.CompilerOptions): (_ts.ResolvedModule | undefined)[] => {
      return moduleNames.map(moduleName => {
        const { resolvedModule } = ts.resolveModuleName(moduleName, containingFile, config.options, serviceHost, moduleResolutionCache, redirectedReference)
        if (resolvedModule) {
          fixupResolvedModule(resolvedModule)
        }
        return resolvedModule
      })
    }

    // language service never calls this, but TS docs recommend that we implement it
    const getResolvedModuleWithFailedLookupLocationsFromCache: _ts.LanguageServiceHost['getResolvedModuleWithFailedLookupLocationsFromCache'] = (moduleName, containingFile): _ts.ResolvedModuleWithFailedLookupLocations | undefined => {
      const ret = ts.resolveModuleNameFromCache(moduleName, containingFile, moduleResolutionCache)
      if (ret && ret.resolvedModule) {
        fixupResolvedModule(ret.resolvedModule)
      }
      return ret
    }

    const resolveTypeReferenceDirectives: _ts.LanguageServiceHost['resolveTypeReferenceDirectives'] = (typeDirectiveNames: string[], containingFile: string, redirectedReference: _ts.ResolvedProjectReference | undefined, options: _ts.CompilerOptions): (_ts.ResolvedTypeReferenceDirective | undefined)[] => {
      // Note: seems to be called with empty typeDirectiveNames array for all files.
      return typeDirectiveNames.map(typeDirectiveName => {
        const { resolvedTypeReferenceDirective } = ts.resolveTypeReferenceDirective(typeDirectiveName, containingFile, config.options, serviceHost, redirectedReference)
        if (resolvedTypeReferenceDirective) {
          fixupResolvedModule(resolvedTypeReferenceDirective)
        }
        return resolvedTypeReferenceDirective
      })
    }

    return {
      resolveModuleNames,
      getResolvedModuleWithFailedLookupLocationsFromCache,
      resolveTypeReferenceDirectives,
      isFileKnownToBeInternal,
      markBucketOfFilenameInternal
    }
  }

  // Use full language services when the fast option is disabled.
  if (!transpileOnly) {
    const fileContents = new Map<string, string>()
    const rootFileNames = new Set(config.fileNames)
    const cachedReadFile = cachedLookup(debugFn('readFile', readFile))

    // Use language services by default (TODO: invert next major version).
    if (!options.compilerHost) {
      let projectVersion = 1
      const fileVersions = new Map(Array.from(rootFileNames).map(fileName => [fileName, 0]))

      const getCustomTransformers = () => {
        if (typeof transformers === 'function') {
          const program = service.getProgram()
          return program ? transformers(program) : undefined
        }

        return transformers
      }

      // Create the compiler host for type checking.
      const serviceHost: _ts.LanguageServiceHost & Required<Pick<_ts.LanguageServiceHost, 'fileExists' | 'readFile'>> = {
        getProjectVersion: () => String(projectVersion),
        getScriptFileNames: () => Array.from(rootFileNames),
        getScriptVersion: (fileName: string) => {
          const version = fileVersions.get(fileName)
          return version ? version.toString() : ''
        },
        getScriptSnapshot (fileName: string) {
          // TODO ordering of this with getScriptVersion?  Should they sync up?
          let contents = fileContents.get(fileName)

          // Read contents into TypeScript memory cache.
          if (contents === undefined) {
            contents = cachedReadFile(fileName)
            if (contents === undefined) return

            fileVersions.set(fileName, 1)
            fileContents.set(fileName, contents)
            projectVersion++
          }

          return ts.ScriptSnapshot.fromString(contents)
        },
        readFile: cachedReadFile,
        readDirectory: ts.sys.readDirectory,
        getDirectories: cachedLookup(debugFn('getDirectories', ts.sys.getDirectories)),
        fileExists: cachedLookup(debugFn('fileExists', fileExists)),
        directoryExists: cachedLookup(debugFn('directoryExists', ts.sys.directoryExists)),
        realpath: ts.sys.realpath ? cachedLookup(debugFn('realpath', ts.sys.realpath)) : undefined,
        getNewLine: () => ts.sys.newLine,
        useCaseSensitiveFileNames: () => ts.sys.useCaseSensitiveFileNames,
        getCurrentDirectory: () => cwd,
        getCompilationSettings: () => config.options,
        getDefaultLibFileName: () => ts.getDefaultLibFilePath(config.options),
        getCustomTransformers: getCustomTransformers
      }
      const { resolveModuleNames, getResolvedModuleWithFailedLookupLocationsFromCache, resolveTypeReferenceDirectives, isFileKnownToBeInternal, markBucketOfFilenameInternal } = createResolverFunctions(serviceHost)
      serviceHost.resolveModuleNames = resolveModuleNames
      serviceHost.getResolvedModuleWithFailedLookupLocationsFromCache = getResolvedModuleWithFailedLookupLocationsFromCache
      serviceHost.resolveTypeReferenceDirectives = resolveTypeReferenceDirectives

      const registry = ts.createDocumentRegistry(ts.sys.useCaseSensitiveFileNames, cwd)
      const service = ts.createLanguageService(serviceHost, registry)

      const updateMemoryCache = (contents: string, fileName: string) => {
        // Add to `rootFiles` as necessary, either to make TS include a file it has not seen,
        // or to trigger a re-classification of files from external to internal.
        if (!rootFileNames.has(fileName) && !isFileKnownToBeInternal(fileName)) {
          markBucketOfFilenameInternal(fileName)
          rootFileNames.add(fileName)
          // Increment project version for every change to rootFileNames.
          projectVersion++
        }

        const previousVersion = fileVersions.get(fileName) || 0
        const previousContents = fileContents.get(fileName)
        // Avoid incrementing cache when nothing has changed.
        if (contents !== previousContents) {
          fileVersions.set(fileName, previousVersion + 1)
          fileContents.set(fileName, contents)
          // Increment project version for every file change.
          projectVersion++
        }
      }

      let previousProgram: _ts.Program | undefined = undefined

      getOutput = (code: string, fileName: string) => {
        updateMemoryCache(code, fileName)

        const programBefore = service.getProgram()
        if (programBefore !== previousProgram) {
          debug(`compiler rebuilt Program instance when getting output for ${fileName}`)
        }

        const output = service.getEmitOutput(fileName)

        // Get the relevant diagnostics - this is 3x faster than `getPreEmitDiagnostics`.
        const diagnostics = service.getSemanticDiagnostics(fileName)
          .concat(service.getSyntacticDiagnostics(fileName))

        const programAfter = service.getProgram()

        debug(
          'invariant: Is service.getProject() identical before and after getting emit output and diagnostics? (should always be true) ',
          programBefore === programAfter
        )

        previousProgram = programAfter

        const diagnosticList = filterDiagnostics(diagnostics, ignoreDiagnostics)
        if (diagnosticList.length) reportTSError(diagnosticList)

        if (output.emitSkipped) {
          throw new TypeError(`${relative(cwd, fileName)}: Emit skipped`)
        }

        // Throw an error when requiring `.d.ts` files.
        if (output.outputFiles.length === 0) {
          throw new TypeError(
            `Unable to require file: ${relative(cwd, fileName)}\n` +
            'This is usually the result of a faulty configuration or import. ' +
            'Make sure there is a `.js`, `.json` or other executable extension with ' +
            'loader attached before `ts-node` available.'
          )
        }

        return [output.outputFiles[1].text, output.outputFiles[0].text]
      }

      getTypeInfo = (code: string, fileName: string, position: number) => {
        updateMemoryCache(code, fileName)

        const info = service.getQuickInfoAtPosition(fileName, position)
        const name = ts.displayPartsToString(info ? info.displayParts : [])
        const comment = ts.displayPartsToString(info ? info.documentation : [])

        return { name, comment }
      }
    } else {
      const sys: _ts.System & _ts.FormatDiagnosticsHost = {
        ...ts.sys,
        ...diagnosticHost,
        readFile: (fileName: string) => {
          const cacheContents = fileContents.get(fileName)
          if (cacheContents !== undefined) return cacheContents
          const contents = cachedReadFile(fileName)
          if (contents) fileContents.set(fileName, contents)
          return contents
        },
        readDirectory: ts.sys.readDirectory,
        getDirectories: cachedLookup(debugFn('getDirectories', ts.sys.getDirectories)),
        fileExists: cachedLookup(debugFn('fileExists', fileExists)),
        directoryExists: cachedLookup(debugFn('directoryExists', ts.sys.directoryExists)),
        resolvePath: cachedLookup(debugFn('resolvePath', ts.sys.resolvePath)),
        realpath: ts.sys.realpath ? cachedLookup(debugFn('realpath', ts.sys.realpath)) : undefined
      }

      const host: _ts.CompilerHost = ts.createIncrementalCompilerHost
        ? ts.createIncrementalCompilerHost(config.options, sys)
        : {
          ...sys,
          getSourceFile: (fileName, languageVersion) => {
            const contents = sys.readFile(fileName)
            if (contents === undefined) return
            return ts.createSourceFile(fileName, contents, languageVersion)
          },
          getDefaultLibLocation: () => normalizeSlashes(dirname(compiler)),
          getDefaultLibFileName: () => normalizeSlashes(join(dirname(compiler), ts.getDefaultLibFileName(config.options))),
          useCaseSensitiveFileNames: () => sys.useCaseSensitiveFileNames
        }
      const { resolveModuleNames, resolveTypeReferenceDirectives, isFileKnownToBeInternal, markBucketOfFilenameInternal } = createResolverFunctions(host)
      host.resolveModuleNames = resolveModuleNames
      host.resolveTypeReferenceDirectives = resolveTypeReferenceDirectives

      // Fallback for older TypeScript releases without incremental API.
      let builderProgram = ts.createIncrementalProgram
        ? ts.createIncrementalProgram({
          rootNames: Array.from(rootFileNames),
          options: config.options,
          host: host,
          configFileParsingDiagnostics: config.errors,
          projectReferences: config.projectReferences
        })
        : ts.createEmitAndSemanticDiagnosticsBuilderProgram(
          Array.from(rootFileNames),
          config.options,
          host,
          undefined,
          config.errors,
          config.projectReferences
        )

      // Read and cache custom transformers.
      const customTransformers = typeof transformers === 'function'
        ? transformers(builderProgram.getProgram())
        : transformers

      // Set the file contents into cache manually.
      const updateMemoryCache = (contents: string, fileName: string) => {
        const previousContents = fileContents.get(fileName)
        const contentsChanged = previousContents !== contents
        if (contentsChanged) {
          fileContents.set(fileName, contents)
        }

        // Add to `rootFiles` when discovered by compiler for the first time.
        let addedToRootFileNames = false
        if (!rootFileNames.has(fileName) && !isFileKnownToBeInternal(fileName)) {
          markBucketOfFilenameInternal(fileName)
          rootFileNames.add(fileName)
          addedToRootFileNames = true
        }

        // Update program when file changes.
        if (addedToRootFileNames || contentsChanged) {
          builderProgram = ts.createEmitAndSemanticDiagnosticsBuilderProgram(
            Array.from(rootFileNames),
            config.options,
            host,
            builderProgram,
            config.errors,
            config.projectReferences
          )
        }
      }

      getOutput = (code: string, fileName: string) => {
        const output: [string, string] = ['', '']

        updateMemoryCache(code, fileName)

        const sourceFile = builderProgram.getSourceFile(fileName)
        if (!sourceFile) throw new TypeError(`Unable to read file: ${fileName}`)

        const program = builderProgram.getProgram()
        const diagnostics = ts.getPreEmitDiagnostics(program, sourceFile)
        const diagnosticList = filterDiagnostics(diagnostics, ignoreDiagnostics)
        if (diagnosticList.length) reportTSError(diagnosticList)

        const result = builderProgram.emit(sourceFile, (path, file, writeByteOrderMark) => {
          if (path.endsWith('.map')) {
            output[1] = file
          } else {
            output[0] = file
          }

          if (options.emit) sys.writeFile(path, file, writeByteOrderMark)
        }, undefined, undefined, customTransformers)

        if (result.emitSkipped) {
          throw new TypeError(`${relative(cwd, fileName)}: Emit skipped`)
        }

        // Throw an error when requiring files that cannot be compiled.
        if (output[0] === '') {
          if (program.isSourceFileFromExternalLibrary(sourceFile)) {
            throw new TypeError(`Unable to compile file from external library: ${relative(cwd, fileName)}`)
          }

          throw new TypeError(
            `Unable to require file: ${relative(cwd, fileName)}\n` +
            'This is usually the result of a faulty configuration or import. ' +
            'Make sure there is a `.js`, `.json` or other executable extension with ' +
            'loader attached before `ts-node` available.'
          )
        }

        return output
      }

      getTypeInfo = (code: string, fileName: string, position: number) => {
        updateMemoryCache(code, fileName)

        const sourceFile = builderProgram.getSourceFile(fileName)
        if (!sourceFile) throw new TypeError(`Unable to read file: ${fileName}`)

        const node = getTokenAtPosition(ts, sourceFile, position)
        const checker = builderProgram.getProgram().getTypeChecker()
        const symbol = checker.getSymbolAtLocation(node)

        if (!symbol) return { name: '', comment: '' }

        const type = checker.getTypeOfSymbolAtLocation(symbol, node)
        const signatures = [...type.getConstructSignatures(), ...type.getCallSignatures()]

        return {
          name: signatures.length ? signatures.map(x => checker.signatureToString(x)).join('\n') : checker.typeToString(type),
          comment: ts.displayPartsToString(symbol ? symbol.getDocumentationComment(checker) : [])
        }
      }

      // Write `.tsbuildinfo` when `--build` is enabled.
      if (options.emit && config.options.incremental) {
        process.on('exit', () => {
          // Emits `.tsbuildinfo` to filesystem.
          (builderProgram.getProgram() as any).emitBuildInfo()
        })
      }
    }
  } else {
    if (typeof transformers === 'function') {
      throw new TypeError('Transformers function is unavailable in "--transpile-only"')
    }

    getOutput = (code: string, fileName: string): SourceOutput => {
      const result = ts.transpileModule(code, {
        fileName,
        compilerOptions: config.options,
        reportDiagnostics: true,
        transformers: transformers
      })

      const diagnosticList = filterDiagnostics(result.diagnostics || [], ignoreDiagnostics)
      if (diagnosticList.length) reportTSError(diagnosticList)

      return [result.outputText, result.sourceMapText as string]
    }

    getTypeInfo = () => {
      throw new TypeError('Type information is unavailable in "--transpile-only"')
    }
  }

  // Create a simple TypeScript compiler proxy.
  function compile (code: string, fileName: string, lineOffset = 0) {
    const normalizedFileName = normalizeSlashes(fileName)
    const [value, sourceMap] = getOutput(code, normalizedFileName)
    const output = updateOutput(value, normalizedFileName, sourceMap, getExtension)
    outputCache.set(normalizedFileName, { content: output })
    return output
  }

  let active = true
  const enabled = (enabled?: boolean) => enabled === undefined ? active : (active = !!enabled)
  const extensions = getExtensions(config)
  const ignored = (fileName: string) => {
    if (!active) return true
    const ext = extname(fileName)
    if (extensions.tsExtensions.includes(ext) || extensions.jsExtensions.includes(ext)) {
      return !isScoped(fileName) || shouldIgnore(fileName)
    }
    return true
  }

  return { ts, config, compile, getTypeInfo, ignored, enabled, options, configFilePath }
}

/**
 * Check if the filename should be ignored.
 */
function createIgnore (ignoreBaseDir: string, ignore: RegExp[]) {
  return (fileName: string) => {
    const relname = relative(ignoreBaseDir, fileName)
    const path = normalizeSlashes(relname)

    return ignore.some(x => x.test(path))
  }
}

/**
 * "Refreshes" an extension on `require.extensions`.
 *
 * @param {string} ext
 */
function reorderRequireExtension (ext: string) {
  const old = require.extensions[ext] // tslint:disable-line
  delete require.extensions[ext] // tslint:disable-line
  require.extensions[ext] = old // tslint:disable-line
}

/**
 * Register the extensions to support when importing files.
 */
function registerExtensions (
  preferTsExts: boolean | null | undefined,
  extensions: string[],
  service: Service,
  originalJsHandler: (m: NodeModule, filename: string) => any
) {
  // Register new extensions.
  for (const ext of extensions) {
    registerExtension(ext, service, originalJsHandler)
  }

  if (preferTsExts) {
    // tslint:disable-next-line:deprecation
    const preferredExtensions = new Set([...extensions, ...Object.keys(require.extensions)])

    for (const ext of preferredExtensions) reorderRequireExtension(ext)
  }
}

/**
 * Register the extension for node.
 */
function registerExtension (
  ext: string,
  service: Service,
  originalHandler: (m: NodeModule, filename: string) => any
) {
  const old = require.extensions[ext] || originalHandler // tslint:disable-line

  require.extensions[ext] = function (m: any, filename) { // tslint:disable-line
    if (service.ignored(filename)) return old(m, filename)

    assertScriptCanLoadAsCJS(filename)

    const _compile = m._compile

    m._compile = function (code: string, fileName: string) {
      debug('module._compile', fileName)

      return _compile.call(this, service.compile(code, fileName), fileName)
    }

    return old(m, filename)
  }
}

/**
 * Do post-processing on config options to support `ts-node`.
 */
function fixConfig (ts: TSCommon, config: _ts.ParsedCommandLine) {
  // Delete options that *should not* be passed through.
  delete config.options.out
  delete config.options.outFile
  delete config.options.composite
  delete config.options.declarationDir
  delete config.options.declarationMap
  delete config.options.emitDeclarationOnly

  // Target ES5 output by default (instead of ES3).
  if (config.options.target === undefined) {
    config.options.target = ts.ScriptTarget.ES5
  }

  // Target CommonJS modules by default (instead of magically switching to ES6 when the target is ES6).
  if (config.options.module === undefined) {
    config.options.module = ts.ModuleKind.CommonJS
  }

  return config
}

/**
 * Load TypeScript configuration. Returns the parsed TypeScript config and
 * any `ts-node` options specified in the config file.
 *
 * Even when a tsconfig.json is not loaded, this function still handles merging
 * compilerOptions from various sources: API, environment variables, etc.
 */
function readConfig (
  cwd: string,
  ts: TSCommon,
  rawApiOptions: CreateOptions
): {
  /**
   * Path of tsconfig file if one was loaded
   */
  configFilePath: string | undefined,
  /**
   * Parsed TypeScript configuration with compilerOptions merged from all other sources (env vars, etc)
   */
  config: _ts.ParsedCommandLine
  /**
   * ts-node options pulled from `tsconfig.json`, NOT merged with any other sources.  Merging must happen outside
   * this function.
   */
  tsNodeOptionsFromTsconfig: TsConfigOptions
} {
  let config: any = { compilerOptions: {} }
  let basePath = cwd
  let configFilePath: string | undefined = undefined
  const projectSearchDir = resolve(cwd, rawApiOptions.projectSearchDir ?? cwd)

  const {
    fileExists = ts.sys.fileExists,
    readFile = ts.sys.readFile,
    skipProject = DEFAULTS.skipProject,
    project = DEFAULTS.project
  } = rawApiOptions

  // Read project configuration when available.
  if (!skipProject) {
    configFilePath = project
      ? resolve(cwd, project)
      : ts.findConfigFile(projectSearchDir, fileExists)

    if (configFilePath) {
      const result = ts.readConfigFile(configFilePath, readFile)

      // Return diagnostics.
      if (result.error) {
        return {
          configFilePath,
          config: { errors: [result.error], fileNames: [], options: {} },
          tsNodeOptionsFromTsconfig: {}
        }
      }

      config = result.config
      basePath = dirname(configFilePath)
    }
  }

  // Fix ts-node options that come from tsconfig.json
  const tsNodeOptionsFromTsconfig: TsConfigOptions = Object.assign({}, filterRecognizedTsConfigTsNodeOptions(config['ts-node']))

  // Remove resolution of "files".
  const files = rawApiOptions.files ?? tsNodeOptionsFromTsconfig.files ?? DEFAULTS.files
  if (!files) {
    config.files = []
    config.include = []
  }

  // Only if a config file is *not* loaded, load an implicit configuration from @tsconfig/bases
  const skipDefaultCompilerOptions = configFilePath != null || (rawApiOptions.skipDefaultCompilerOptions ?? DEFAULTS.skipDefaultCompilerOptions) // tslint:disable-line
  const defaultCompilerOptionsForNodeVersion = skipDefaultCompilerOptions ? undefined : getDefaultTsconfigJsonForNodeVersion(ts).compilerOptions

  // Merge compilerOptions from all sources
  config.compilerOptions = Object.assign(
    {},
    // automatically-applied options from @tsconfig/bases
    defaultCompilerOptionsForNodeVersion,
    // tsconfig.json "compilerOptions"
    config.compilerOptions,
    // from env var
    DEFAULTS.compilerOptions,
    // tsconfig.json "ts-node": "compilerOptions"
    tsNodeOptionsFromTsconfig.compilerOptions,
    // passed programmatically
    rawApiOptions.compilerOptions,
    // overrides required by ts-node, cannot be changed
    TS_NODE_COMPILER_OPTIONS
  )

  const fixedConfig = fixConfig(ts, ts.parseJsonConfigFileContent(config, {
    fileExists,
    readFile,
    readDirectory: ts.sys.readDirectory,
    useCaseSensitiveFileNames: ts.sys.useCaseSensitiveFileNames
  }, basePath, undefined, configFilePath))

  if (tsNodeOptionsFromTsconfig.require) {
    // Modules are found relative to the tsconfig file, not the `dir` option
    const tsconfigRelativeRequire = createRequire(configFilePath!)
    tsNodeOptionsFromTsconfig.require = tsNodeOptionsFromTsconfig.require.map((path: string) => {
      return tsconfigRelativeRequire.resolve(path)
    })
  }

  return { configFilePath, config: fixedConfig, tsNodeOptionsFromTsconfig }
}

/**
 * Given the raw "ts-node" sub-object from a tsconfig, return an object with only the properties
 * recognized by "ts-node"
 */
function filterRecognizedTsConfigTsNodeOptions (jsonObject: any): TsConfigOptions {
  if (jsonObject == null) return jsonObject
  const {
    compiler, compilerHost, compilerOptions, emit, files, ignore,
    ignoreDiagnostics, logError, preferTsExts, pretty, require, skipIgnore,
    transpileOnly, typeCheck
  } = jsonObject as TsConfigOptions
  const filteredTsConfigOptions = {
    compiler, compilerHost, compilerOptions, emit, files, ignore,
    ignoreDiagnostics, logError, preferTsExts, pretty, require, skipIgnore,
    transpileOnly, typeCheck
  }
  // Use the typechecker to make sure this implementation has the correct set of properties
  const catchExtraneousProps: keyof TsConfigOptions = null as any as keyof typeof filteredTsConfigOptions
  const catchMissingProps: keyof typeof filteredTsConfigOptions = null as any as keyof TsConfigOptions
  return filteredTsConfigOptions
}

/**
 * Internal source output.
 */
type SourceOutput = [string, string]

/**
 * Update the output remapping the source map.
 */
function updateOutput (outputText: string, fileName: string, sourceMap: string, getExtension: (fileName: string) => string) {
  const base64Map = Buffer.from(updateSourceMap(sourceMap, fileName), 'utf8').toString('base64')
  const sourceMapContent = `data:application/json;charset=utf-8;base64,${base64Map}`
  const sourceMapLength = `${basename(fileName)}.map`.length + (getExtension(fileName).length - extname(fileName).length)

  return outputText.slice(0, -sourceMapLength) + sourceMapContent
}

/**
 * Update the source map contents for improved output.
 */
function updateSourceMap (sourceMapText: string, fileName: string) {
  const sourceMap = JSON.parse(sourceMapText)
  sourceMap.file = fileName
  sourceMap.sources = [fileName]
  delete sourceMap.sourceRoot
  return JSON.stringify(sourceMap)
}

/**
 * Filter diagnostics.
 */
function filterDiagnostics (diagnostics: readonly _ts.Diagnostic[], ignore: number[]) {
  return diagnostics.filter(x => ignore.indexOf(x.code) === -1)
}

/**
 * Get token at file position.
 *
 * Reference: https://github.com/microsoft/TypeScript/blob/fcd9334f57d85b73dd66ad2d21c02e84822f4841/src/services/utilities.ts#L705-L731
 */
function getTokenAtPosition (ts: typeof _ts, sourceFile: _ts.SourceFile, position: number): _ts.Node {
  let current: _ts.Node = sourceFile

  outer: while (true) {
    for (const child of current.getChildren(sourceFile)) {
      const start = child.getFullStart()
      if (start > position) break

      const end = child.getEnd()
      if (position <= end) {
        current = child
        continue outer
      }
    }

    return current
  }
}<|MERGE_RESOLUTION|>--- conflicted
+++ resolved
@@ -7,15 +7,10 @@
 import type * as _ts from 'typescript'
 import { Module, createRequire as nodeCreateRequire, createRequireFromPath as nodeCreateRequireFromPath } from 'module'
 import type _createRequire from 'create-require'
-<<<<<<< HEAD
 import { getDefaultTsconfigJsonForNodeVersion } from './tsconfigs'
-// tslint:disable-next-line:deprecation
-export const createRequire = nodeCreateRequire ?? nodeCreateRequireFromPath ?? require('create-require') as typeof _createRequire
-=======
 
 /** @internal */
 export const createRequire = nodeCreateRequire ?? nodeCreateRequireFromPath ?? require('create-require') as typeof _createRequire // tslint:disable-line:deprecation
->>>>>>> 4e04302e
 
 export { createRepl, CreateReplOptions, ReplService } from './repl'
 
