import { resolve, dirname } from 'path';
import type * as _ts from 'typescript';
import { CreateOptions, DEFAULTS, TSCommon, TsConfigOptions } from './index';
import type { TSInternal } from './ts-compiler-types';
import { createTsInternals } from './ts-internals';
import { getDefaultTsconfigJsonForNodeVersion } from './tsconfigs';
import { createRequire, trace } from './util';

/**
 * TypeScript compiler option values required by `ts-node` which cannot be overridden.
 */
const TS_NODE_COMPILER_OPTIONS = {
  sourceMap: true,
  inlineSourceMap: false,
  inlineSources: true,
  declaration: false,
  noEmit: false,
  outDir: '.ts-node',
};

/*
 * Do post-processing on config options to support `ts-node`.
 */
function fixConfig(ts: TSCommon, config: _ts.ParsedCommandLine) {
  // Delete options that *should not* be passed through.
  delete config.options.out;
  delete config.options.outFile;
  delete config.options.composite;
  delete config.options.declarationDir;
  delete config.options.declarationMap;
  delete config.options.emitDeclarationOnly;

  // Target ES5 output by default (instead of ES3).
  if (config.options.target === undefined) {
    config.options.target = ts.ScriptTarget.ES5;
  }

  // Target CommonJS modules by default (instead of magically switching to ES6 when the target is ES6).
  if (config.options.module === undefined) {
    config.options.module = ts.ModuleKind.CommonJS;
  }

  return config;
}

/**
 * Load TypeScript configuration. Returns the parsed TypeScript config and
 * any `ts-node` options specified in the config file.
 *
 * Even when a tsconfig.json is not loaded, this function still handles merging
 * compilerOptions from various sources: API, environment variables, etc.
 *
 * @internal
 */
export function readConfig(
  cwd: string,
  ts: TSCommon,
  rawApiOptions: CreateOptions
): {
  /**
   * Path of tsconfig file if one was loaded
   */
  configFilePath: string | undefined;
  /**
   * Parsed TypeScript configuration with compilerOptions merged from all other sources (env vars, etc)
   */
  config: _ts.ParsedCommandLine;
  /**
   * ts-node options pulled from `tsconfig.json`, NOT merged with any other sources.  Merging must happen outside
   * this function.
   */
  tsNodeOptionsFromTsconfig: TsConfigOptions;
} {
  // Ordered [a, b, c] where config a extends b extends c
  const configChain: Array<{ config: any; basePath: string }> = [];
  let config: any = { compilerOptions: {} };
  let basePath = cwd;
  let configFilePath: string | undefined = undefined;
  const projectSearchDir = resolve(cwd, rawApiOptions.projectSearchDir ?? cwd);

  const {
    fileExists = ts.sys.fileExists,
    readFile = ts.sys.readFile,
    skipProject = DEFAULTS.skipProject,
    project = DEFAULTS.project,
  } = rawApiOptions;

  // Read project configuration when available.
  if (!skipProject) {
    configFilePath = project
      ? resolve(cwd, project)
      : ts.findConfigFile(projectSearchDir, fileExists);

    if (configFilePath) {
      let pathToNextConfigInChain = configFilePath;
      const tsInternals = createTsInternals(ts);
      const errors: Array<_ts.Diagnostic> = [];

      // Follow chain of "extends"
      while (true) {
        const result = ts.readConfigFile(pathToNextConfigInChain, readFile);

        // Return diagnostics.
        if (result.error) {
          return {
            configFilePath,
            config: { errors: [result.error], fileNames: [], options: {} },
            tsNodeOptionsFromTsconfig: {},
          };
        }

        const c = result.config;
        const bp = dirname(pathToNextConfigInChain);
        configChain.push({ config: c, basePath: bp });

        if (c.extends == null) break;
        const resolvedExtendedConfigPath = tsInternals.getExtendsConfigPath(
          c.extends,
          {
            fileExists,
            readDirectory: ts.sys.readDirectory,
            readFile,
            useCaseSensitiveFileNames: ts.sys.useCaseSensitiveFileNames,
            trace,
          },
          bp,
          errors,
          ((ts as unknown) as TSInternal).createCompilerDiagnostic
        );
        if (errors.length) {
          return {
            configFilePath,
            config: { errors, fileNames: [], options: {} },
            tsNodeOptionsFromTsconfig: {},
          };
        }
        if (resolvedExtendedConfigPath == null) break;
        pathToNextConfigInChain = resolvedExtendedConfigPath;
      }

      ({ config, basePath } = configChain[0]);
    }
  }

<<<<<<< HEAD
  // Merge and fix ts-node options that come from tsconfig.json(s)
  const tsNodeOptionsFromTsconfig: TsConfigOptions = {};
  for (let i = configChain.length - 1; i >= 0; i--) {
    Object.assign(
      tsNodeOptionsFromTsconfig,
      filterRecognizedTsConfigTsNodeOptions(configChain[i].config['ts-node'])
    );
  }
=======
  // Fix ts-node options that come from tsconfig.json
  const tsNodeOptionsFromTsconfig: TsConfigOptions = Object.assign(
    {},
    filterRecognizedTsConfigTsNodeOptions(config['ts-node']).recognized
  );
>>>>>>> 518c2500

  // Remove resolution of "files".
  const files =
    rawApiOptions.files ?? tsNodeOptionsFromTsconfig.files ?? DEFAULTS.files;
  if (!files) {
    config.files = [];
    config.include = [];
  }

  // Only if a config file is *not* loaded, load an implicit configuration from @tsconfig/bases
  const skipDefaultCompilerOptions = configFilePath != null;
  const defaultCompilerOptionsForNodeVersion = skipDefaultCompilerOptions
    ? undefined
    : {
        ...getDefaultTsconfigJsonForNodeVersion(ts).compilerOptions,
        types: ['node'],
      };

  // Merge compilerOptions from all sources
  config.compilerOptions = Object.assign(
    {},
    // automatically-applied options from @tsconfig/bases
    defaultCompilerOptionsForNodeVersion,
    // tsconfig.json "compilerOptions"
    config.compilerOptions,
    // from env var
    DEFAULTS.compilerOptions,
    // tsconfig.json "ts-node": "compilerOptions"
    tsNodeOptionsFromTsconfig.compilerOptions,
    // passed programmatically
    rawApiOptions.compilerOptions,
    // overrides required by ts-node, cannot be changed
    TS_NODE_COMPILER_OPTIONS
  );

  const fixedConfig = fixConfig(
    ts,
    ts.parseJsonConfigFileContent(
      config,
      {
        fileExists,
        readFile,
        readDirectory: ts.sys.readDirectory,
        useCaseSensitiveFileNames: ts.sys.useCaseSensitiveFileNames,
      },
      basePath,
      undefined,
      configFilePath
    )
  );

  // Some options are relative to the config file, so must be converted to absolute paths here

  if (tsNodeOptionsFromTsconfig.require) {
    // Modules are found relative to the tsconfig file, not the `dir` option
    const tsconfigRelativeRequire = createRequire(configFilePath!);
    tsNodeOptionsFromTsconfig.require = tsNodeOptionsFromTsconfig.require.map(
      (path: string) => {
        return tsconfigRelativeRequire.resolve(path);
      }
    );
  }
  if (tsNodeOptionsFromTsconfig.scopeDir) {
    tsNodeOptionsFromTsconfig.scopeDir = resolve(
      basePath,
      tsNodeOptionsFromTsconfig.scopeDir
    );
  }

  return { configFilePath, config: fixedConfig, tsNodeOptionsFromTsconfig };
}

/**
 * Given the raw "ts-node" sub-object from a tsconfig, return an object with only the properties
 * recognized by "ts-node"
 */
function filterRecognizedTsConfigTsNodeOptions(
  jsonObject: any
): { recognized: TsConfigOptions; unrecognized: any } {
  if (jsonObject == null) return { recognized: jsonObject, unrecognized: {} };
  const {
    compiler,
    compilerHost,
    compilerOptions,
    emit,
    files,
    ignore,
    ignoreDiagnostics,
    logError,
    preferTsExts,
    pretty,
    require,
    skipIgnore,
    transpileOnly,
    typeCheck,
    transpiler,
    scope,
    scopeDir,
    ...unrecognized
  } = jsonObject as TsConfigOptions;
  const filteredTsConfigOptions = {
    compiler,
    compilerHost,
    compilerOptions,
    emit,
    files,
    ignore,
    ignoreDiagnostics,
    logError,
    preferTsExts,
    pretty,
    require,
    skipIgnore,
    transpileOnly,
    typeCheck,
    transpiler,
    scope,
    scopeDir,
  };
  // Use the typechecker to make sure this implementation has the correct set of properties
  const catchExtraneousProps: keyof TsConfigOptions = (null as any) as keyof typeof filteredTsConfigOptions;
  const catchMissingProps: keyof typeof filteredTsConfigOptions = (null as any) as keyof TsConfigOptions;
  return { recognized: filteredTsConfigOptions, unrecognized };
}<|MERGE_RESOLUTION|>--- conflicted
+++ resolved
@@ -72,7 +72,7 @@
   tsNodeOptionsFromTsconfig: TsConfigOptions;
 } {
   // Ordered [a, b, c] where config a extends b extends c
-  const configChain: Array<{ config: any; basePath: string }> = [];
+  const configChain: Array<{ config: any; basePath: string, configPath: string }> = [];
   let config: any = { compilerOptions: {} };
   let basePath = cwd;
   let configFilePath: string | undefined = undefined;
@@ -111,7 +111,7 @@
 
         const c = result.config;
         const bp = dirname(pathToNextConfigInChain);
-        configChain.push({ config: c, basePath: bp });
+        configChain.push({ config: c, basePath: bp, configPath: pathToNextConfigInChain });
 
         if (c.extends == null) break;
         const resolvedExtendedConfigPath = tsInternals.getExtendsConfigPath(
@@ -142,22 +142,34 @@
     }
   }
 
-<<<<<<< HEAD
   // Merge and fix ts-node options that come from tsconfig.json(s)
   const tsNodeOptionsFromTsconfig: TsConfigOptions = {};
   for (let i = configChain.length - 1; i >= 0; i--) {
+    const {config, basePath, configPath} = configChain[i];
+    const options = filterRecognizedTsConfigTsNodeOptions(config['ts-node']).recognized;
+
+    // Some options are relative to the config file, so must be converted to absolute paths here
+    if (options.require) {
+      // Modules are found relative to the tsconfig file, not the `dir` option
+      const tsconfigRelativeRequire = createRequire(configPath);
+      options.require = options.require.map(
+        (path: string) => {
+          return tsconfigRelativeRequire.resolve(path);
+        }
+      );
+    }
+    if (options.scopeDir) {
+      options.scopeDir = resolve(
+        basePath,
+        options.scopeDir!
+      );
+    }
+
     Object.assign(
       tsNodeOptionsFromTsconfig,
-      filterRecognizedTsConfigTsNodeOptions(configChain[i].config['ts-node'])
+      options
     );
   }
-=======
-  // Fix ts-node options that come from tsconfig.json
-  const tsNodeOptionsFromTsconfig: TsConfigOptions = Object.assign(
-    {},
-    filterRecognizedTsConfigTsNodeOptions(config['ts-node']).recognized
-  );
->>>>>>> 518c2500
 
   // Remove resolution of "files".
   const files =
@@ -208,24 +220,6 @@
       configFilePath
     )
   );
-
-  // Some options are relative to the config file, so must be converted to absolute paths here
-
-  if (tsNodeOptionsFromTsconfig.require) {
-    // Modules are found relative to the tsconfig file, not the `dir` option
-    const tsconfigRelativeRequire = createRequire(configFilePath!);
-    tsNodeOptionsFromTsconfig.require = tsNodeOptionsFromTsconfig.require.map(
-      (path: string) => {
-        return tsconfigRelativeRequire.resolve(path);
-      }
-    );
-  }
-  if (tsNodeOptionsFromTsconfig.scopeDir) {
-    tsNodeOptionsFromTsconfig.scopeDir = resolve(
-      basePath,
-      tsNodeOptionsFromTsconfig.scopeDir
-    );
-  }
 
   return { configFilePath, config: fixedConfig, tsNodeOptionsFromTsconfig };
 }
